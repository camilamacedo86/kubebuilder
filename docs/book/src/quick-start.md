--- conflicted
+++ resolved
@@ -9,16 +9,10 @@
 
 ## Prerequisites
 
-<<<<<<< HEAD
-- [go](https://golang.org/dl/) version >= v1.15+ <= v1.16 (kubebuilder >= v3.0+ < 3.1.0).
-- [go](https://golang.org/dl/) version >= v1.16+ <= v1.17 (kubebuilder >= v3.1+ < 3.3.0).
-- [docker](https://docs.docker.com/install/) version >= v1.17+ <= v1.18 (kubebuilder >= v3.1+) 
-=======
-- [go](https://golang.org/dl/) version v1.15+ (kubebuilder v3.0 < v3.1).
-- [go](https://golang.org/dl/) version v1.16+ (kubebuilder v3.1 < v3.3).
-- [go](https://golang.org/dl/) version v1.17+ (kubebuilder v3.3+).
+- [go](https://golang.org/dl/) version >= v1.15+ < v1.16 (kubebuilder v3.0 < v3.1).
+- [go](https://golang.org/dl/) version >= v1.16+ < v1.17 (kubebuilder v3.1 < v3.3).
+- [go](https://golang.org/dl/) version >= v1.17+ < v1.18 (kubebuilder v3.3+).
 - [docker](https://docs.docker.com/install/) version 17.03+.
->>>>>>> 02856661
 - [kubectl](https://kubernetes.io/docs/tasks/tools/install-kubectl/) version v1.11.3+.
 - Access to a Kubernetes v1.11.3+ cluster.
 
